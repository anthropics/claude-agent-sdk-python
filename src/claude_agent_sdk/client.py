"""Claude SDK Client for interacting with Claude Code."""

import json
import os
from collections.abc import AsyncIterable, AsyncIterator
from dataclasses import replace
from typing import Any

from . import Transport
from ._errors import CLIConnectionError
from .types import ClaudeAgentOptions, HookEvent, HookMatcher, Message, ResultMessage


class ClaudeSDKClient:
    """
    Client for bidirectional, interactive conversations with Claude Code.

    This client provides full control over the conversation flow with support
    for streaming, interrupts, and dynamic message sending. For simple one-shot
    queries, consider using the query() function instead.

    Key features:
    - **Bidirectional**: Send and receive messages at any time
    - **Stateful**: Maintains conversation context across messages
    - **Interactive**: Send follow-ups based on responses
    - **Control flow**: Support for interrupts and session management

    When to use ClaudeSDKClient:
    - Building chat interfaces or conversational UIs
    - Interactive debugging or exploration sessions
    - Multi-turn conversations with context
    - When you need to react to Claude's responses
    - Real-time applications with user input
    - When you need interrupt capabilities

    When to use query() instead:
    - Simple one-off questions
    - Batch processing of prompts
    - Fire-and-forget automation scripts
    - When all inputs are known upfront
    - Stateless operations

    See examples/streaming_mode.py for full examples of ClaudeSDKClient in
    different scenarios.

    Caveat: As of v0.0.20, you cannot use a ClaudeSDKClient instance across
    different async runtime contexts (e.g., different trio nurseries or asyncio
    task groups). The client internally maintains a persistent anyio task group
    for reading messages that remains active from connect() until disconnect().
    This means you must complete all operations with the client within the same
    async context where it was connected. Ideally, this limitation should not
    exist.
    """

    def __init__(
        self,
        options: ClaudeAgentOptions | None = None,
        transport: Transport | None = None,
    ):
        """Initialize Claude SDK client."""
        if options is None:
            options = ClaudeAgentOptions()
        self.options = options
        self._custom_transport = transport
        self._transport: Transport | None = None
        self._query: Any | None = None
        os.environ["CLAUDE_CODE_ENTRYPOINT"] = "sdk-py-client"

    def _convert_hooks_to_internal_format(
        self, hooks: dict[HookEvent, list[HookMatcher]]
    ) -> dict[str, list[dict[str, Any]]]:
        """Convert HookMatcher format to internal Query format."""
        internal_hooks: dict[str, list[dict[str, Any]]] = {}
        for event, matchers in hooks.items():
            internal_hooks[event] = []
            for matcher in matchers:
                # Convert HookMatcher to internal dict format
                internal_matcher: dict[str, Any] = {
                    "matcher": matcher.matcher if hasattr(matcher, "matcher") else None,
                    "hooks": matcher.hooks if hasattr(matcher, "hooks") else [],
                }
                if hasattr(matcher, "timeout") and matcher.timeout is not None:
                    internal_matcher["timeout"] = matcher.timeout
                internal_hooks[event].append(internal_matcher)
        return internal_hooks

    async def connect(
        self, prompt: str | AsyncIterable[dict[str, Any]] | None = None
    ) -> None:
        """Connect to Claude with a prompt or message stream."""

        from ._internal.query import Query
        from ._internal.transport.subprocess_cli import SubprocessCLITransport

        # Auto-connect with empty async iterable if no prompt is provided
        async def _empty_stream() -> AsyncIterator[dict[str, Any]]:
            # Never yields, but indicates that this function is an iterator and
            # keeps the connection open.
            # This yield is never reached but makes this an async generator
            return
            yield {}  # type: ignore[unreachable]

        actual_prompt = _empty_stream() if prompt is None else prompt

        # Validate and configure permission settings (matching TypeScript SDK logic)
        if self.options.can_use_tool:
            # canUseTool callback requires streaming mode (AsyncIterable prompt)
            if isinstance(prompt, str):
                raise ValueError(
                    "can_use_tool callback requires streaming mode. "
                    "Please provide prompt as an AsyncIterable instead of a string."
                )

            # canUseTool and permission_prompt_tool_name are mutually exclusive
            if self.options.permission_prompt_tool_name:
                raise ValueError(
                    "can_use_tool callback cannot be used with permission_prompt_tool_name. "
                    "Please use one or the other."
                )

            # Automatically set permission_prompt_tool_name to "stdio" for control protocol
            options = replace(self.options, permission_prompt_tool_name="stdio")
        else:
            options = self.options

        # Use provided custom transport or create subprocess transport
        if self._custom_transport:
            self._transport = self._custom_transport
        else:
            self._transport = SubprocessCLITransport(
                prompt=actual_prompt,
                options=options,
            )
        await self._transport.connect()

        # Extract SDK MCP servers from options
        sdk_mcp_servers = {}
        if self.options.mcp_servers and isinstance(self.options.mcp_servers, dict):
            for name, config in self.options.mcp_servers.items():
                if isinstance(config, dict) and config.get("type") == "sdk":
                    sdk_mcp_servers[name] = config["instance"]  # type: ignore[typeddict-item]

        # Calculate initialize timeout from CLAUDE_CODE_STREAM_CLOSE_TIMEOUT env var if set
        # CLAUDE_CODE_STREAM_CLOSE_TIMEOUT is in milliseconds, convert to seconds
        initialize_timeout_ms = int(
            os.environ.get("CLAUDE_CODE_STREAM_CLOSE_TIMEOUT", "60000")
        )
        initialize_timeout = max(initialize_timeout_ms / 1000.0, 60.0)

        # Create Query to handle control protocol
        self._query = Query(
            transport=self._transport,
            is_streaming_mode=True,  # ClaudeSDKClient always uses streaming mode
            can_use_tool=self.options.can_use_tool,
            hooks=self._convert_hooks_to_internal_format(self.options.hooks)
            if self.options.hooks
            else None,
            sdk_mcp_servers=sdk_mcp_servers,
<<<<<<< HEAD
            accumulate_streaming_content=self.options.accumulate_streaming_content,
=======
            initialize_timeout=initialize_timeout,
>>>>>>> d553184e
        )

        # Start reading messages and initialize
        await self._query.start()
        await self._query.initialize()

        # If we have an initial prompt stream, start streaming it
        if prompt is not None and isinstance(prompt, AsyncIterable) and self._query._tg:
            self._query._tg.start_soon(self._query.stream_input, prompt)

    async def receive_messages(self) -> AsyncIterator[Message]:
        """Receive all messages from Claude."""
        if not self._query:
            raise CLIConnectionError("Not connected. Call connect() first.")

        from ._internal.message_parser import parse_message

        async for data in self._query.receive_messages():
            yield parse_message(data)

    async def query(
        self, prompt: str | AsyncIterable[dict[str, Any]], session_id: str = "default"
    ) -> None:
        """
        Send a new request in streaming mode.

        Args:
            prompt: Either a string message or an async iterable of message dictionaries
            session_id: Session identifier for the conversation
        """
        if not self._query or not self._transport:
            raise CLIConnectionError("Not connected. Call connect() first.")

        # Handle string prompts
        if isinstance(prompt, str):
            message = {
                "type": "user",
                "message": {"role": "user", "content": prompt},
                "parent_tool_use_id": None,
                "session_id": session_id,
            }
            await self._transport.write(json.dumps(message) + "\n")
        else:
            # Handle AsyncIterable prompts - stream them
            async for msg in prompt:
                # Ensure session_id is set on each message
                if "session_id" not in msg:
                    msg["session_id"] = session_id
                await self._transport.write(json.dumps(msg) + "\n")

    async def interrupt(self) -> None:
        """Send interrupt signal (only works with streaming mode)."""
        if not self._query:
            raise CLIConnectionError("Not connected. Call connect() first.")
        await self._query.interrupt()

    async def set_permission_mode(self, mode: str) -> None:
        """Change permission mode during conversation (only works with streaming mode).

        Args:
            mode: The permission mode to set. Valid options:
                - 'default': CLI prompts for dangerous tools
                - 'acceptEdits': Auto-accept file edits
                - 'bypassPermissions': Allow all tools (use with caution)

        Example:
            ```python
            async with ClaudeSDKClient() as client:
                # Start with default permissions
                await client.query("Help me analyze this codebase")

                # Review mode done, switch to auto-accept edits
                await client.set_permission_mode('acceptEdits')
                await client.query("Now implement the fix we discussed")
            ```
        """
        if not self._query:
            raise CLIConnectionError("Not connected. Call connect() first.")
        await self._query.set_permission_mode(mode)

    async def set_model(self, model: str | None = None) -> None:
        """Change the AI model during conversation (only works with streaming mode).

        Args:
            model: The model to use, or None to use default. Examples:
                - 'claude-sonnet-4-5'
                - 'claude-opus-4-1-20250805'
                - 'claude-opus-4-20250514'

        Example:
            ```python
            async with ClaudeSDKClient() as client:
                # Start with default model
                await client.query("Help me understand this problem")

                # Switch to a different model for implementation
                await client.set_model('claude-sonnet-4-5')
                await client.query("Now implement the solution")
            ```
        """
        if not self._query:
            raise CLIConnectionError("Not connected. Call connect() first.")
        await self._query.set_model(model)

    async def get_server_info(self) -> dict[str, Any] | None:
        """Get server initialization info including available commands and output styles.

        Returns initialization information from the Claude Code server including:
        - Available commands (slash commands, system commands, etc.)
        - Current and available output styles
        - Server capabilities

        Returns:
            Dictionary with server info, or None if not in streaming mode

        Example:
            ```python
            async with ClaudeSDKClient() as client:
                info = await client.get_server_info()
                if info:
                    print(f"Commands available: {len(info.get('commands', []))}")
                    print(f"Output style: {info.get('output_style', 'default')}")
            ```
        """
        if not self._query:
            raise CLIConnectionError("Not connected. Call connect() first.")
        # Return the initialization result that was already obtained during connect
        return getattr(self._query, "_initialization_result", None)

    async def receive_response(self) -> AsyncIterator[Message]:
        """
        Receive messages from Claude until and including a ResultMessage.

        This async iterator yields all messages in sequence and automatically terminates
        after yielding a ResultMessage (which indicates the response is complete).
        It's a convenience method over receive_messages() for single-response workflows.

        **Stopping Behavior:**
        - Yields each message as it's received
        - Terminates immediately after yielding a ResultMessage
        - The ResultMessage IS included in the yielded messages
        - If no ResultMessage is received, the iterator continues indefinitely

        Yields:
            Message: Each message received (UserMessage, AssistantMessage, SystemMessage, ResultMessage)

        Example:
            ```python
            async with ClaudeSDKClient() as client:
                await client.query("What's the capital of France?")

                async for msg in client.receive_response():
                    if isinstance(msg, AssistantMessage):
                        for block in msg.content:
                            if isinstance(block, TextBlock):
                                print(f"Claude: {block.text}")
                    elif isinstance(msg, ResultMessage):
                        print(f"Cost: ${msg.total_cost_usd:.4f}")
                        # Iterator will terminate after this message
            ```

        Note:
            To collect all messages: `messages = [msg async for msg in client.receive_response()]`
            The final message in the list will always be a ResultMessage.
        """
        async for message in self.receive_messages():
            yield message
            if isinstance(message, ResultMessage):
                return

    async def disconnect(self) -> None:
        """Disconnect from Claude."""
        if self._query:
            await self._query.close()
            self._query = None
        self._transport = None

    async def __aenter__(self) -> "ClaudeSDKClient":
        """Enter async context - automatically connects with empty stream for interactive use."""
        await self.connect()
        return self

    async def __aexit__(self, exc_type: Any, exc_val: Any, exc_tb: Any) -> bool:
        """Exit async context - always disconnects."""
        await self.disconnect()
        return False<|MERGE_RESOLUTION|>--- conflicted
+++ resolved
@@ -156,11 +156,8 @@
             if self.options.hooks
             else None,
             sdk_mcp_servers=sdk_mcp_servers,
-<<<<<<< HEAD
             accumulate_streaming_content=self.options.accumulate_streaming_content,
-=======
             initialize_timeout=initialize_timeout,
->>>>>>> d553184e
         )
 
         # Start reading messages and initialize
