--- conflicted
+++ resolved
@@ -64,14 +64,9 @@
         query = Query(
             transport=chosen_transport,
             is_streaming_mode=is_streaming,
-<<<<<<< HEAD
             can_use_tool=options.can_use_tool,
             hooks=self._convert_hooks_to_internal_format(options.hooks) if options.hooks else None,
-=======
-            can_use_tool=None,  # TODO: Add support for can_use_tool callback
-            hooks=None,  # TODO: Add support for hooks
             sdk_mcp_servers=sdk_mcp_servers,
->>>>>>> 9ef57859
         )
 
         try:
