--- conflicted
+++ resolved
@@ -276,19 +276,11 @@
         if self._process and self._process.stdin:
             with suppress(Exception):
                 await self._process.stdin.aclose()
-<<<<<<< HEAD
 
     def read_messages(self) -> AsyncIterator[dict[str, Any]]:
         """Read and parse messages from the transport."""
         return self._read_messages_impl()
 
-=======
-
-    def read_messages(self) -> AsyncIterator[dict[str, Any]]:
-        """Read and parse messages from the transport."""
-        return self._read_messages_impl()
-
->>>>>>> 22fa9f47
     async def _read_messages_impl(self) -> AsyncIterator[dict[str, Any]]:
         """Internal implementation of read_messages."""
         if not self._process or not self._stdout_stream:
